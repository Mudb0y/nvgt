--- conflicted
+++ resolved
@@ -13,12 +13,7 @@
 
 class instance {
 	private bool already_locked = false;
-<<<<<<< HEAD
-	instance(const string& in app_id = "") {
-=======
-
 	instance(const string&in app_id = "") {
->>>>>>> 6e601c0e
 		mtx_name = crc32("G_INSTANCE_" + app_id);
 		@mtx = named_mutex(mtx_name);
 		try {
@@ -28,11 +23,7 @@
 
 	~instance() {
 		try { mtx.unlock(); } catch {} // If another process has locked this mutex, we shouldn't be able to unlock it from this end. We attempt to explicitly unlock because otherwise the operating system will need to do it on process cleanup sometimes a bit after exit.
-<<<<<<< HEAD
 		@mtx = null;
-=======
-		@mtx=null;
->>>>>>> 6e601c0e
 	}
 
 	bool get_is_already_running() property {
